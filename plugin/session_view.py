from .core.progress import ViewProgressReporter
from .core.protocol import DiagnosticTag
from .core.protocol import Notification
from .core.protocol import Request
from .core.sessions import Session
from .core.settings import userprefs
from .core.types import debounced
from .core.typing import Any, Iterable, List, Tuple, Optional, Dict
from .core.views import DIAGNOSTIC_SEVERITY
from .core.views import format_diagnostic_for_annotation
from .core.windows import AbstractViewListener
from .session_buffer import SessionBuffer
from weakref import ref
from weakref import WeakValueDictionary
import sublime
import functools

DIAGNOSTIC_TAG_VALUES = [v for (k, v) in DiagnosticTag.__dict__.items() if not k.startswith('_')]


class SessionView:
    """
    Holds state per session per view.
    """

    SHOW_DEFINITIONS_KEY = "show_definitions"
    HOVER_PROVIDER_KEY = "hoverProvider"
    HOVER_PROVIDER_COUNT_KEY = "lsp_hover_provider_count"
    AC_TRIGGERS_KEY = "auto_complete_triggers"
    COMPLETION_PROVIDER_KEY = "completionProvider"
    TRIGGER_CHARACTERS_KEY = "completionProvider.triggerCharacters"

    _session_buffers = WeakValueDictionary()  # type: WeakValueDictionary[Tuple[str, int, int], SessionBuffer]

    def __init__(self, listener: AbstractViewListener, session: Session) -> None:
        self.view = listener.view
        self.session = session
        self.active_requests = {}  # type: Dict[int, Request]
        self.listener = ref(listener)
        self.progress = {}  # type: Dict[int, ViewProgressReporter]
        settings = self.view.settings()
        buffer_id = self.view.buffer_id()
        key = (session.config.name, session.window.id(), buffer_id)
        session_buffer = self._session_buffers.get(key)
        if session_buffer is None:
            session_buffer = SessionBuffer(self, buffer_id, listener.get_language_id())
            self._session_buffers[key] = session_buffer
        else:
            session_buffer.add_session_view(self)
        self.session_buffer = session_buffer
        session.register_session_view_async(self)
        session.config.set_view_status(self.view, "")
        if self.session.has_capability(self.HOVER_PROVIDER_KEY):
            self._increment_hover_count()
        self._clear_auto_complete_triggers(settings)
        self._setup_auto_complete_triggers(settings)

    def __del__(self) -> None:
        settings = self.view.settings()  # type: sublime.Settings
        self._clear_auto_complete_triggers(settings)
        if self.session.has_capability(self.HOVER_PROVIDER_KEY):
            self._decrement_hover_count()
        # If the session is exiting then there's no point in sending textDocument/didClose and there's also no point
        # in unregistering ourselves from the session.
        if not self.session.exiting:
            for request_id, request in self.active_requests.items():
                if request.view and request.view.id() == self.view.id():
                    self.session.send_notification(Notification("$/cancelRequest", {"id": request_id}))
            self.session.unregister_session_view_async(self)
        self.session.config.erase_view_status(self.view)
        for severity in reversed(range(1, len(DIAGNOSTIC_SEVERITY) + 1)):
            self.view.erase_regions(self.diagnostics_key(severity, False))
            self.view.erase_regions(self.diagnostics_key(severity, True))

    def _clear_auto_complete_triggers(self, settings: sublime.Settings) -> None:
        '''Remove all of our modifications to the view's "auto_complete_triggers"'''
        triggers = settings.get(self.AC_TRIGGERS_KEY)
        if isinstance(triggers, list):
            triggers = [t for t in triggers if self.session.config.name != t.get("server", "")]
            settings.set(self.AC_TRIGGERS_KEY, triggers)

    def _setup_auto_complete_triggers(self, settings: sublime.Settings) -> None:
        """Register trigger characters from static capabilities of the server."""
        trigger_chars = self.session.get_capability(self.TRIGGER_CHARACTERS_KEY)
        if isinstance(trigger_chars, list) or self.session.config.auto_complete_selector:
            self._apply_auto_complete_triggers(settings, trigger_chars or [])

    def _register_auto_complete_triggers(self, registration_id: str, trigger_chars: List[str]) -> None:
        """Register trigger characters from a dynamic server registration."""
        self._apply_auto_complete_triggers(self.view.settings(), trigger_chars, registration_id)

    def _unregister_auto_complete_triggers(self, registration_id: str) -> None:
        """Remove trigger characters that were previously dynamically registered."""
        settings = self.view.settings()
        triggers = settings.get(self.AC_TRIGGERS_KEY)
        if isinstance(triggers, list):
            new_triggers = []  # type: List[Dict[str, str]]
            name = self.session.config.name
            for trigger in triggers:
                if trigger.get("server", "") == name and trigger.get("registration_id", "") == registration_id:
                    continue
                new_triggers.append(trigger)
            settings.set(self.AC_TRIGGERS_KEY, triggers)

    def _apply_auto_complete_triggers(
        self,
        settings: sublime.Settings,
        trigger_chars: List[str],
        registration_id: Optional[str] = None
    ) -> None:
        """This method actually modifies the auto_complete_triggers entries for the view."""
        selector = self.session.config.auto_complete_selector
        if not selector:
            # If the user did not set up an auto_complete_selector for this server configuration, fallback to the
            # "global" auto_complete_selector of the view.
            selector = str(settings.get("auto_complete_selector"))
        trigger = {
            "selector": selector,
            # This key is not used by Sublime, but is used as a "breadcrumb" to figure out what needs to be removed
            # from the auto_complete_triggers array once the session is stopped.
            "server": self.session.config.name
        }
        if trigger_chars:
            trigger["characters"] = "".join(trigger_chars)
        if isinstance(registration_id, str):
            # This key is not used by Sublime, but is used as a "breadcrumb" as well, for dynamic registrations.
            trigger["registration_id"] = registration_id
        triggers = settings.get(self.AC_TRIGGERS_KEY) or []  # type: List[Dict[str, str]]
        triggers.append(trigger)
        settings.set(self.AC_TRIGGERS_KEY, triggers)

    def _increment_hover_count(self) -> None:
        settings = self.view.settings()
        count = settings.get(self.HOVER_PROVIDER_COUNT_KEY, 0)
        if isinstance(count, int):
            count += 1
            settings.set(self.HOVER_PROVIDER_COUNT_KEY, count)
            settings.set(self.SHOW_DEFINITIONS_KEY, False)

    def _decrement_hover_count(self) -> None:
        settings = self.view.settings()
        count = settings.get(self.HOVER_PROVIDER_COUNT_KEY)
        if isinstance(count, int):
            count -= 1
            if count == 0:
                settings.erase(self.HOVER_PROVIDER_COUNT_KEY)
                settings.set(self.SHOW_DEFINITIONS_KEY, True)

    def get_capability_async(self, capability_path: str) -> Optional[Any]:
        return self.session_buffer.get_capability(capability_path)

    def on_capability_added_async(self, registration_id: str, capability_path: str, options: Dict[str, Any]) -> None:
        if capability_path == self.HOVER_PROVIDER_KEY:
            self._increment_hover_count()
        elif capability_path.startswith(self.COMPLETION_PROVIDER_KEY):
            trigger_chars = options.get("triggerCharacters")
            if isinstance(trigger_chars, list) or self.session.config.auto_complete_selector:
                self._register_auto_complete_triggers(registration_id, trigger_chars or [])
        elif capability_path.startswith("codeLensProvider"):
            listener = self.listener()
            if listener:
                listener.on_code_lens_capability_registered_async()

    def on_capability_removed_async(self, registration_id: str, discarded_capabilities: Dict[str, Any]) -> None:
        if self.HOVER_PROVIDER_KEY in discarded_capabilities:
            self._decrement_hover_count()
        elif self.COMPLETION_PROVIDER_KEY in discarded_capabilities:
            self._unregister_auto_complete_triggers(registration_id)

    def has_capability_async(self, capability_path: str) -> bool:
        return self.session_buffer.has_capability(capability_path)

    def shutdown_async(self) -> None:
        listener = self.listener()
        if listener:
            listener.on_session_shutdown_async(self.session)

    def diagnostics_key(self, severity: int, multiline: bool) -> str:
        return "lsp{}d{}{}".format(self.session.config.name, "m" if multiline else "s", severity)

    def diagnostics_tag_scope(self, tag: int) -> Optional[str]:
        for k, v in DiagnosticTag.__dict__.items():
            if v == tag:
                return 'markup.{}.lsp'.format(k.lower())
        return None

<<<<<<< HEAD
    def present_diagnostics_async(self, flags: int) -> None:
        data_per_severity = self.session_buffer.data_per_severity
        for severity in reversed(range(1, len(DIAGNOSTIC_SEVERITY) + 1)):
            key = self.diagnostics_key(severity)
            key_tags = {tag: '{}_tags_{}'.format(key, tag) for tag in DIAGNOSTIC_TAG_VALUES}
            for key_tag in key_tags.values():
                self.view.erase_regions(key_tag)
            data = data_per_severity.get(severity)
            if data is None:
                self.view.erase_regions(key)
            elif ((severity <= userprefs().show_diagnostics_severity_level) and
                    (data.icon or flags != (sublime.DRAW_NO_FILL | sublime.DRAW_NO_OUTLINE))):
                non_tag_regions = data.regions
                for tag, regions in data.regions_with_tag.items():
                    tag_scope = self.diagnostics_tag_scope(tag)
                    # Trick to only add tag regions if there is a corresponding color scheme scope defined.
                    if tag_scope and 'background' in self.view.style_for_scope(tag_scope):
                        annotations = [format_diagnostic_for_annotation(diag) for diag in data.tag_diagnostics]
                        annotation_color = self.view.style_for_scope(tag_scope)['foreground']
                        self.view.add_regions(key_tags[tag], regions, tag_scope, flags=sublime.DRAW_NO_OUTLINE,
                                              annotations=annotations, annotation_color=annotation_color)
                    else:
                        non_tag_regions.extend(regions)
                annotations = [format_diagnostic_for_annotation(diag) for diag in data.region_diagnostics]
                annotation_color = self.view.style_for_scope(data.scope)['foreground']
                self.view.add_regions(key, non_tag_regions, data.scope, data.icon, flags | sublime.DRAW_EMPTY,
                                      annotations, annotation_color)
            else:
                self.view.erase_regions(key)
=======
    def present_diagnostics_async(self) -> None:
        flags = 0 if userprefs().show_diagnostics_highlights else sublime.DRAW_NO_FILL | sublime.DRAW_NO_OUTLINE
        level = userprefs().show_diagnostics_severity_level
        for sev in reversed(range(1, len(DIAGNOSTIC_SEVERITY) + 1)):
            self._draw_diagnostics(sev, level, DIAGNOSTIC_SEVERITY[sev - 1][4] if flags == 0 else flags, False)
            self._draw_diagnostics(sev, level, DIAGNOSTIC_SEVERITY[sev - 1][5] if flags == 0 else flags, True)
>>>>>>> 902ba151
        listener = self.listener()
        if listener:
            listener.on_diagnostics_updated_async()

    def _draw_diagnostics(self, severity: int, max_severity_level: int, flags: int, multiline: bool) -> None:
        key = self.diagnostics_key(severity, multiline)
        key_tags = {tag: '{}_tags_{}'.format(key, tag) for tag in DIAGNOSTIC_TAG_VALUES}
        for key_tag in key_tags.values():
            self.view.erase_regions(key_tag)
        data = self.session_buffer.data_per_severity.get((severity, multiline))
        # TODO: Why do we have this data.icon check?
        if data and data.icon and severity <= max_severity_level:
            non_tag_regions = data.regions
            for tag, regions in data.regions_with_tag.items():
                tag_scope = self.diagnostics_tag_scope(tag)
                # Trick to only add tag regions if there is a corresponding color scheme scope defined.
                if tag_scope and 'background' in self.view.style_for_scope(tag_scope):
                    self.view.add_regions(key_tags[tag], regions, tag_scope, flags=sublime.DRAW_NO_OUTLINE)
                else:
                    non_tag_regions.extend(regions)
            self.view.add_regions(key, non_tag_regions, data.scope, data.icon, flags)
        else:
            self.view.erase_regions(key)

    def on_request_started_async(self, request_id: int, request: Request) -> None:
        self.active_requests[request_id] = request
        if request.progress:
            debounced(
                functools.partial(self._start_progress_reporter_async, request_id, request.method),
                timeout_ms=200,
                condition=lambda: request_id in self.active_requests and request_id not in self.progress,
                async_thread=True
            )

    def on_request_finished_async(self, request_id: int) -> None:
        self.active_requests.pop(request_id, None)
        self.progress.pop(request_id, None)

    def on_request_progress(self, request_id: int, params: Dict[str, Any]) -> None:
        value = params['value']
        kind = value['kind']
        if kind == 'begin':
            title = value["title"]
            progress = self.progress.get(request_id)
            if not progress:
                progress = self._start_progress_reporter_async(request_id, title)
            progress.title = title
            progress(value.get("message"), value.get("percentage"))
        elif kind == 'report':
            self.progress[request_id](value.get("message"), value.get("percentage"))

    def on_text_changed_async(self, change_count: int, changes: Iterable[sublime.TextChange]) -> None:
        self.session_buffer.on_text_changed_async(self.view, change_count, changes)

    def on_revert_async(self) -> None:
        self.session_buffer.on_revert_async(self.view)

    def on_reload_async(self) -> None:
        self.session_buffer.on_reload_async(self.view)

    def purge_changes_async(self) -> None:
        self.session_buffer.purge_changes_async(self.view)

    def on_pre_save_async(self, old_file_name: str) -> None:
        self.session_buffer.on_pre_save_async(self.view, old_file_name)

    def on_post_save_async(self) -> None:
        self.session_buffer.on_post_save_async(self.view)

    def _start_progress_reporter_async(self, request_id: int, title: str) -> ViewProgressReporter:
        progress = ViewProgressReporter(
            view=self.view,
            key="lspprogressview{}{}".format(self.session.config.name, request_id),
            title=title
        )
        self.progress[request_id] = progress
        return progress

    def __str__(self) -> str:
        return '{}:{}'.format(self.session.config.name, self.view.id())<|MERGE_RESOLUTION|>--- conflicted
+++ resolved
@@ -184,44 +184,12 @@
                 return 'markup.{}.lsp'.format(k.lower())
         return None
 
-<<<<<<< HEAD
-    def present_diagnostics_async(self, flags: int) -> None:
-        data_per_severity = self.session_buffer.data_per_severity
-        for severity in reversed(range(1, len(DIAGNOSTIC_SEVERITY) + 1)):
-            key = self.diagnostics_key(severity)
-            key_tags = {tag: '{}_tags_{}'.format(key, tag) for tag in DIAGNOSTIC_TAG_VALUES}
-            for key_tag in key_tags.values():
-                self.view.erase_regions(key_tag)
-            data = data_per_severity.get(severity)
-            if data is None:
-                self.view.erase_regions(key)
-            elif ((severity <= userprefs().show_diagnostics_severity_level) and
-                    (data.icon or flags != (sublime.DRAW_NO_FILL | sublime.DRAW_NO_OUTLINE))):
-                non_tag_regions = data.regions
-                for tag, regions in data.regions_with_tag.items():
-                    tag_scope = self.diagnostics_tag_scope(tag)
-                    # Trick to only add tag regions if there is a corresponding color scheme scope defined.
-                    if tag_scope and 'background' in self.view.style_for_scope(tag_scope):
-                        annotations = [format_diagnostic_for_annotation(diag) for diag in data.tag_diagnostics]
-                        annotation_color = self.view.style_for_scope(tag_scope)['foreground']
-                        self.view.add_regions(key_tags[tag], regions, tag_scope, flags=sublime.DRAW_NO_OUTLINE,
-                                              annotations=annotations, annotation_color=annotation_color)
-                    else:
-                        non_tag_regions.extend(regions)
-                annotations = [format_diagnostic_for_annotation(diag) for diag in data.region_diagnostics]
-                annotation_color = self.view.style_for_scope(data.scope)['foreground']
-                self.view.add_regions(key, non_tag_regions, data.scope, data.icon, flags | sublime.DRAW_EMPTY,
-                                      annotations, annotation_color)
-            else:
-                self.view.erase_regions(key)
-=======
     def present_diagnostics_async(self) -> None:
         flags = 0 if userprefs().show_diagnostics_highlights else sublime.DRAW_NO_FILL | sublime.DRAW_NO_OUTLINE
         level = userprefs().show_diagnostics_severity_level
         for sev in reversed(range(1, len(DIAGNOSTIC_SEVERITY) + 1)):
             self._draw_diagnostics(sev, level, DIAGNOSTIC_SEVERITY[sev - 1][4] if flags == 0 else flags, False)
             self._draw_diagnostics(sev, level, DIAGNOSTIC_SEVERITY[sev - 1][5] if flags == 0 else flags, True)
->>>>>>> 902ba151
         listener = self.listener()
         if listener:
             listener.on_diagnostics_updated_async()
@@ -239,10 +207,16 @@
                 tag_scope = self.diagnostics_tag_scope(tag)
                 # Trick to only add tag regions if there is a corresponding color scheme scope defined.
                 if tag_scope and 'background' in self.view.style_for_scope(tag_scope):
-                    self.view.add_regions(key_tags[tag], regions, tag_scope, flags=sublime.DRAW_NO_OUTLINE)
+                    annotations = [format_diagnostic_for_annotation(diag) for diag in data.tag_diagnostics]
+                    annotation_color = self.view.style_for_scope(tag_scope)['foreground']
+                    self.view.add_regions(key_tags[tag], regions, tag_scope, flags=sublime.DRAW_NO_OUTLINE,
+                                          annotations=annotations, annotation_color=annotation_color)
                 else:
                     non_tag_regions.extend(regions)
-            self.view.add_regions(key, non_tag_regions, data.scope, data.icon, flags)
+            annotations = [format_diagnostic_for_annotation(diag) for diag in data.region_diagnostics]
+            annotation_color = self.view.style_for_scope(data.scope)['foreground']
+            self.view.add_regions(key, non_tag_regions, data.scope, data.icon, flags | sublime.DRAW_EMPTY,
+                                  annotations, annotation_color)
         else:
             self.view.erase_regions(key)
 
