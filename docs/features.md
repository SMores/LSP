
## Commands and shortcuts

### Plugin commands

* Restart Servers: kills all language servers belonging to the active window
    * This command only works when in a supported document.
    * It may change in the future to be always available, or only kill the relevant language server.
* LSP Settings: Opens package settings.

### Document actions

* Show Code Actions: `super+.`
* Symbol References: `shift+f12`
* Rename Symbol: UNBOUND
    * Recommendation: Override `F2` (next bookmark)
* Go to definition / type definition / declaration / implementation: UNBOUND
    * Recommendation: Override `f12` (built-in goto definition),
    * LSP falls back to ST3's built-in goto definition command in case LSP fails.
* Format Document: UNBOUND
* Format Selection: UNBOUND
* Document Symbols: UNBOUND

### Workspace actions

* Show Diagnostics Panel: `super+shift+M` / `ctr+alt+M`
* Next/Previous Diagnostic From panel: `F4` / `shift+F4`
* Workspace Symbol Search: via command Palette `LSP: workspace symbol`

<<<<<<< HEAD
### Overriding keybindings
=======
**Execute server commands**

For LSP servers that can handle [workspace/executeCommand](https://microsoft.github.io/language-server-protocol/specification#workspace_executeCommand), you can make these commands available into the sublime palette by adding an entry to your existing `.sublime-commands` file or by creating a new one.

Example:

```json
[
  // ...
  {
    "caption": "Thread First",
    "command": "lsp_execute",
    "args": { 
    	"command_name": "thread-first",
    	"command_args":["file:///tmp/foo.clj", 0, 0] 
    }
  }
]
```
Note: `command_args` is optional depending on the `workspace/executeCommand` that are supported by the LSP server. 

**Overriding keybindings**
>>>>>>> 4e2b6f48

Sublime's keybindings can be edited from the `Preferences: Key Bindings` command.
The following example overrides `f12` to use LSP's go to definition when in javascript/typescript:

```
{
	"keys": ["f12"],
	"command": "lsp_symbol_definition",
	"context": [
		{
			"key": "selector",
			"operator": "equal",
			"operand": "source.ts, source.js"
		}
	]
}
```

More useful keybindings (OS-X), edit Package Settings -> LSP -> Key Bindings
```
  { "keys": ["f2"], "command": "lsp_symbol_rename" },
  { "keys": ["f12"], "command": "lsp_symbol_definition" },
  { "keys": ["super+option+r"], "command": "lsp_document_symbols" },
  { "keys": ["super+option+h"], "command": "lsp_hover"}
```

### Show autocomplete documentation

Some completion items can have documentation associated with them.

![documentation popup](images/show-docs-popup.png)

To show the documentation popup you can click the **More** link in the bottom of the autocomplete,
or you can use the default sublime keybinding `f12` to trigger it.

You can change the default keybinding by remaping the command bellow:

```
{ "keys": ["f12"], "command": "auto_complete_open_link", "context":
	[
		{ "key": "auto_complete_visible", "operator": "equal", "operand": true },
	]
},
```

### Mouse map configuration

See below link, but bind to `lsp_symbol_definition` command
https://stackoverflow.com/questions/16235706/sublime-3-set-key-map-for-function-goto-definition


## Configuring

### Sublime settings

Add these settings to your Sublime settings, Syntax-specific settings and/or in Project files.

* `lsp_format_on_save` `false` *run the server's formatProvider (if supported) on a document before saving.*

### Package settings (LSP)

* `only_show_lsp_completions` `false` *disable sublime word completion and snippets from autocomplete lists*
* `show_references_in_quick_panel` `false` *show symbol references in Sublime's quick panel instead of the bottom panel*
* `show_view_status` `true` *show permanent language server status in the status bar*
* `auto_show_diagnostics_panel` `always` (`never`, `saved`) *open the diagnostics panel automatically if there are diagnostics*
* `show_diagnostics_count_in_view_status` `false` *show errors and warnings count in the status bar*
* `show_diagnostics_in_view_status` `true` *when on a diagnostic with the cursor, show the text in the status bar*
* `diagnostics_highlight_style` `"underline"` *highlight style of code diagnostics, `"underline"` or `"box"`*
* `highlight_active_signature_parameter`: *highlight the active parameter of the currently active signature*
* `document_highlight_style`: *document highlight style: "underline", "stippled", "squiggly" or ""*
* `document_highlight_scopes`: *customize your sublime text scopes for document highlighting*
* `diagnostics_gutter_marker` `"dot"` *gutter marker for code diagnostics: "dot", "circle", "bookmark", "cross" or ""*
* `show_code_actions_bulb` `false` *show a bulb in the gutter when code actions are available*
* `show_symbol_action_links` `false` *show links to symbol actions like go to, references and rename in the hover popup*
* `disabled_capabilities`, `[]` *Turn off client capabilities (features): "hover", "completion", "documentHighlight", "colorProvider", "signatureHelp"
* `log_debug` `false` *show debug logging in the sublime console*
* `log_server` `true` *show server/logMessage notifications from language servers in the console*
* `log_stderr` `false` *show language server stderr output in the console*
* `log_payloads` `false` *show full JSON-RPC responses in the console*


<|MERGE_RESOLUTION|>--- conflicted
+++ resolved
@@ -27,10 +27,7 @@
 * Next/Previous Diagnostic From panel: `F4` / `shift+F4`
 * Workspace Symbol Search: via command Palette `LSP: workspace symbol`
 
-<<<<<<< HEAD
-### Overriding keybindings
-=======
-**Execute server commands**
+### Execute server commands
 
 For LSP servers that can handle [workspace/executeCommand](https://microsoft.github.io/language-server-protocol/specification#workspace_executeCommand), you can make these commands available into the sublime palette by adding an entry to your existing `.sublime-commands` file or by creating a new one.
 
@@ -51,8 +48,7 @@
 ```
 Note: `command_args` is optional depending on the `workspace/executeCommand` that are supported by the LSP server. 
 
-**Overriding keybindings**
->>>>>>> 4e2b6f48
+### Overriding keybindings
 
 Sublime's keybindings can be edited from the `Preferences: Key Bindings` command.
 The following example overrides `f12` to use LSP's go to definition when in javascript/typescript:
